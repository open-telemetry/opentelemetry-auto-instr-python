--- conflicted
+++ resolved
@@ -45,13 +45,8 @@
 
 [options.extras_require]
 test =
-<<<<<<< HEAD
     moto ~= 2.0
-    opentelemetry-test == 0.20.dev0
-=======
-    moto ~= 1.0
     opentelemetry-test == 0.21.dev0
->>>>>>> 4966590d
 
 [options.packages.find]
 where = src
