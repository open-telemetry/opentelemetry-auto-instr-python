# Copyright The OpenTelemetry Authors
#
# Licensed under the Apache License, Version 2.0 (the "License");
# you may not use this file except in compliance with the License.
# You may obtain a copy of the License at
#
#     http://www.apache.org/licenses/LICENSE-2.0
#
# Unless required by applicable law or agreed to in writing, software
# distributed under the License is distributed on an "AS IS" BASIS,
# WITHOUT WARRANTIES OR CONDITIONS OF ANY KIND, either express or implied.
# See the License for the specific language governing permissions and
# limitations under the License.
"""

Instrument `django`_ to trace Django applications.

.. _django: https://pypi.org/project/django/

Usage
-----

.. code:: python

    from opentelemetry.instrumentation.django import DjangoInstrumentor

    DjangoInstrumentor().instrument()


Configuration
-------------

Exclude lists
*************
To exclude certain URLs from being tracked, set the environment variable ``OTEL_PYTHON_DJANGO_EXCLUDED_URLS`` with comma delimited regexes representing which URLs to exclude.

For example,

::

    export OTEL_PYTHON_DJANGO_EXCLUDED_URLS="client/.*/info,healthcheck"

will exclude requests such as ``https://site/client/123/info`` and ``https://site/xyz/healthcheck``.

Request attributes
********************
To extract certain attributes from Django's request object and use them as span attributes, set the environment variable ``OTEL_PYTHON_DJANGO_TRACED_REQUEST_ATTRS`` to a comma
delimited list of request attribute names.

For example,

::

    export OTEL_PYTHON_DJANGO_TRACED_REQUEST_ATTRS='path_info,content_type'

will extract path_info and content_type attributes from every traced request and add them as span attritbues.

Django Request object reference: https://docs.djangoproject.com/en/3.1/ref/request-response/#attributes

Request and Response hooks
***************************
The instrumentation supports specifying request and response hooks. These are functions that get called back by the instrumentation right after a Span is created for a request
and right before the span is finished while processing a response. The hooks can be configured as follows:

.. code:: python

    def request_hook(span, request):
        pass

    def response_hook(span, request, response):
        pass

    DjangoInstrumentation().instrument(request_hook=request_hook, response_hook=response_hook)
"""

from logging import getLogger
from os import environ

from django.conf import settings

from opentelemetry.instrumentation.django.environment_variables import (
    OTEL_PYTHON_DJANGO_INSTRUMENT,
)
from opentelemetry.instrumentation.django.middleware import _DjangoMiddleware
from opentelemetry.instrumentation.django.version import __version__
from opentelemetry.instrumentation.instrumentor import BaseInstrumentor
from opentelemetry.trace import get_tracer

_logger = getLogger(__name__)


class DjangoInstrumentor(BaseInstrumentor):
    """An instrumentor for Django

    See `BaseInstrumentor`
    """

    _opentelemetry_middleware = ".".join(
        [_DjangoMiddleware.__module__, _DjangoMiddleware.__qualname__]
    )

    def _instrument(self, **kwargs):

        # FIXME this is probably a pattern that will show up in the rest of the
        # ext. Find a better way of implementing this.
        if environ.get(OTEL_PYTHON_DJANGO_INSTRUMENT) == "False":
            return

<<<<<<< HEAD
        tracer_provider = kwargs.get("tracer_provider")
        tracer = get_tracer(
            __name__, __version__, tracer_provider=tracer_provider,
        )

        _DjangoMiddleware._tracer = tracer

=======
        _DjangoMiddleware._otel_request_hook = kwargs.pop("request_hook", None)
        _DjangoMiddleware._otel_response_hook = kwargs.pop(
            "response_hook", None
        )

>>>>>>> 370952f6
        # This can not be solved, but is an inherent problem of this approach:
        # the order of middleware entries matters, and here you have no control
        # on that:
        # https://docs.djangoproject.com/en/3.0/topics/http/middleware/#activating-middleware
        # https://docs.djangoproject.com/en/3.0/ref/middleware/#middleware-ordering

        settings_middleware = getattr(settings, "MIDDLEWARE", [])
        # Django allows to specify middlewares as a tuple, so we convert this tuple to a
        # list, otherwise we wouldn't be able to call append/remove
        if isinstance(settings_middleware, tuple):
            settings_middleware = list(settings_middleware)

        settings_middleware.insert(0, self._opentelemetry_middleware)
        setattr(settings, "MIDDLEWARE", settings_middleware)

    def _uninstrument(self, **kwargs):
        settings_middleware = getattr(settings, "MIDDLEWARE", None)

        # FIXME This is starting to smell like trouble. We have 2 mechanisms
        # that may make this condition be True, one implemented in
        # BaseInstrumentor and another one implemented in _instrument. Both
        # stop _instrument from running and thus, settings_middleware not being
        # set.
        if settings_middleware is None or (
            self._opentelemetry_middleware not in settings_middleware
        ):
            return

        settings_middleware.remove(self._opentelemetry_middleware)
        setattr(settings, "MIDDLEWARE", settings_middleware)<|MERGE_RESOLUTION|>--- conflicted
+++ resolved
@@ -106,7 +106,6 @@
         if environ.get(OTEL_PYTHON_DJANGO_INSTRUMENT) == "False":
             return
 
-<<<<<<< HEAD
         tracer_provider = kwargs.get("tracer_provider")
         tracer = get_tracer(
             __name__, __version__, tracer_provider=tracer_provider,
@@ -114,13 +113,11 @@
 
         _DjangoMiddleware._tracer = tracer
 
-=======
         _DjangoMiddleware._otel_request_hook = kwargs.pop("request_hook", None)
         _DjangoMiddleware._otel_response_hook = kwargs.pop(
             "response_hook", None
         )
 
->>>>>>> 370952f6
         # This can not be solved, but is an inherent problem of this approach:
         # the order of middleware entries matters, and here you have no control
         # on that:
