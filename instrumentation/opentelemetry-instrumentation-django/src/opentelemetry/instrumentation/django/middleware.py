# Copyright The OpenTelemetry Authors
#
# Licensed under the Apache License, Version 2.0 (the "License");
# you may not use this file except in compliance with the License.
# You may obtain a copy of the License at
#
#     http://www.apache.org/licenses/LICENSE-2.0
#
# Unless required by applicable law or agreed to in writing, software
# distributed under the License is distributed on an "AS IS" BASIS,
# WITHOUT WARRANTIES OR CONDITIONS OF ANY KIND, either express or implied.
# See the License for the specific language governing permissions and
# limitations under the License.

from logging import getLogger
from time import time
from typing import Callable

from django.http import HttpRequest, HttpResponse

from opentelemetry.context import attach, detach
from opentelemetry.instrumentation.django.version import __version__
from opentelemetry.instrumentation.utils import extract_attributes_from_object
from opentelemetry.instrumentation.wsgi import (
    add_response_attributes,
    collect_request_attributes,
    wsgi_getter,
)
from opentelemetry.propagate import extract
<<<<<<< HEAD
from opentelemetry.trace import SpanKind, use_span
=======
from opentelemetry.trace import Span, SpanKind, get_tracer, use_span
>>>>>>> 370952f6
from opentelemetry.util.http import get_excluded_urls, get_traced_request_attrs

try:
    from django.core.urlresolvers import (  # pylint: disable=no-name-in-module
        Resolver404,
        resolve,
    )
except ImportError:
    from django.urls import Resolver404, resolve

try:
    from django.utils.deprecation import MiddlewareMixin
except ImportError:
    MiddlewareMixin = object

_logger = getLogger(__name__)
_attributes_by_preference = [
    ["http.scheme", "http.host", "http.target"],
    ["http.scheme", "http.server_name", "net.host.port", "http.target"],
    ["http.scheme", "net.host.name", "net.host.port", "http.target"],
    ["http.url"],
]


class _DjangoMiddleware(MiddlewareMixin):
    """Django Middleware for OpenTelemetry"""

    _environ_activation_key = (
        "opentelemetry-instrumentor-django.activation_key"
    )
    _environ_token = "opentelemetry-instrumentor-django.token"
    _environ_span_key = "opentelemetry-instrumentor-django.span_key"
    _environ_exception_key = "opentelemetry-instrumentor-django.exception_key"

    _traced_request_attrs = get_traced_request_attrs("DJANGO")
    _excluded_urls = get_excluded_urls("DJANGO")
    _tracer = None

    _otel_request_hook: Callable[[Span, HttpRequest], None] = None
    _otel_response_hook: Callable[
        [Span, HttpRequest, HttpResponse], None
    ] = None

    @staticmethod
    def _get_span_name(request):
        try:
            if getattr(request, "resolver_match"):
                match = request.resolver_match
            else:
                match = resolve(request.path)

            if hasattr(match, "route"):
                return match.route

            # Instead of using `view_name`, better to use `_func_name` as some applications can use similar
            # view names in different modules
            if hasattr(match, "_func_name"):
                return match._func_name  # pylint: disable=protected-access

            # Fallback for safety as `_func_name` private field
            return match.view_name

        except Resolver404:
            return "HTTP {}".format(request.method)

    def process_request(self, request):
        # request.META is a dictionary containing all available HTTP headers
        # Read more about request.META here:
        # https://docs.djangoproject.com/en/3.0/ref/request-response/#django.http.HttpRequest.META

        if self._excluded_urls.url_disabled(request.build_absolute_uri("?")):
            return

        # pylint:disable=W0212
        request._otel_start_time = time()

        request_meta = request.META

        token = attach(extract(request_meta, getter=wsgi_getter))

        span = self._tracer.start_span(
            self._get_span_name(request),
            kind=SpanKind.SERVER,
            start_time=request_meta.get(
                "opentelemetry-instrumentor-django.starttime_key"
            ),
        )

        attributes = collect_request_attributes(request_meta)

        if span.is_recording():
            attributes = extract_attributes_from_object(
                request, self._traced_request_attrs, attributes
            )
            for key, value in attributes.items():
                span.set_attribute(key, value)

        activation = use_span(span, end_on_exit=True)
        activation.__enter__()  # pylint: disable=E1101

        request.META[self._environ_activation_key] = activation
        request.META[self._environ_span_key] = span
        request.META[self._environ_token] = token

        if _DjangoMiddleware._otel_request_hook:
            _DjangoMiddleware._otel_request_hook(  # pylint: disable=not-callable
                span, request
            )

    # pylint: disable=unused-argument
    def process_view(self, request, view_func, *args, **kwargs):
        # Process view is executed before the view function, here we get the
        # route template from request.resolver_match.  It is not set yet in process_request
        if self._excluded_urls.url_disabled(request.build_absolute_uri("?")):
            return

        if (
            self._environ_activation_key in request.META.keys()
            and self._environ_span_key in request.META.keys()
        ):
            span = request.META[self._environ_span_key]

            if span.is_recording():
                match = getattr(request, "resolver_match")
                if match:
                    route = getattr(match, "route")
                    if route:
                        span.set_attribute("http.route", route)

    def process_exception(self, request, exception):
        if self._excluded_urls.url_disabled(request.build_absolute_uri("?")):
            return

        if self._environ_activation_key in request.META.keys():
            request.META[self._environ_exception_key] = exception

    def process_response(self, request, response):
        if self._excluded_urls.url_disabled(request.build_absolute_uri("?")):
            return response

        activation = request.META.pop(self._environ_activation_key, None)
        span = request.META.pop(self._environ_span_key, None)

        if activation and span:
            add_response_attributes(
                span,
                "{} {}".format(response.status_code, response.reason_phrase),
                response,
            )

            exception = request.META.pop(self._environ_exception_key, None)
            if _DjangoMiddleware._otel_response_hook:
                _DjangoMiddleware._otel_response_hook(  # pylint: disable=not-callable
                    span, request, response
                )

            if exception:
                activation.__exit__(
                    type(exception),
                    exception,
                    getattr(exception, "__traceback__", None),
                )
            else:
                activation.__exit__(None, None, None)

        if self._environ_token in request.META.keys():
            detach(request.environ.get(self._environ_token))
            request.META.pop(self._environ_token)

        return response<|MERGE_RESOLUTION|>--- conflicted
+++ resolved
@@ -27,11 +27,7 @@
     wsgi_getter,
 )
 from opentelemetry.propagate import extract
-<<<<<<< HEAD
-from opentelemetry.trace import SpanKind, use_span
-=======
-from opentelemetry.trace import Span, SpanKind, get_tracer, use_span
->>>>>>> 370952f6
+from opentelemetry.trace import Span, SpanKind, use_span
 from opentelemetry.util.http import get_excluded_urls, get_traced_request_attrs
 
 try:
